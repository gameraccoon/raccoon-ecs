--- conflicted
+++ resolved
@@ -94,13 +94,8 @@
 				std::lock_guard l(mDataMutex);
 
 				FinalizerGroup& group = getOrCreateFinalizerGroup(groupId);
-<<<<<<< HEAD
-
-				group.tasksNotFinalizedCount += tasks.size();
-=======
-				group.tasksNotStartedCount += static_cast<int>(tasks.size());
+
 				group.tasksNotFinalizedCount += static_cast<int>(tasks.size());
->>>>>>> c4b08f97
 
 				for (auto& task : tasks)
 				{
